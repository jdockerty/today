--- conflicted
+++ resolved
@@ -8,6 +8,7 @@
 	"time"
 
 	"github.com/go-git/go-git/v5"
+	"github.com/go-git/go-git/v5/plumbing/object"
 )
 
 // Since is a flag used to control the amount of time to look back in a repository for commits.
@@ -72,16 +73,12 @@
 	return repos, nil
 }
 
-<<<<<<< HEAD
 // containsAuthor will return whether or not the commit contains the provided author.
 func containsAuthor(c *object.Commit, author string) bool {
 	return strings.Contains(c.Author.Name, author)
 }
 
-func getCommitMessages(dirToRepo map[string]*git.Repository, since time.Duration) (map[string][]string, error) {
-=======
-func getCommitMessages(dirToRepo map[string]*git.Repository, short bool, since time.Duration) (map[string][]string, error) {
->>>>>>> d1fce826
+func getCommitMessages(dirToRepo map[string]*git.Repository, author string, short bool, since time.Duration) (map[string][]string, error) {
 
 	msgs := make(map[string][]string)
 
@@ -102,47 +99,8 @@
 			return nil, err
 		}
 
-<<<<<<< HEAD
-		// Iterate from HEAD ref
-		// TODO: Very large repositories/monorepos would cause lag here as we iterate all past commits.
-		// 'Lower depth clone' style would help here, although we're working with the local directory, meaning this might be down to the use, similar to `git clone --depth=1 <repo>` to not get the entire history.
-		err = cIter.ForEach(func(c *object.Commit) error {
-			now := time.Now().UTC()
-			commitTime := c.Author.When.UTC()
-
-			// The UTC time of now - the provided 'since' value.
-			// We use time.Add with a negative number to subtract here, rather than time.Sub, so that we produce a time.Time value to compare, not a time.Duration.
-			timeSince := now.Add(-since)
-
-			// If time of commit is 12 hours (or given value) after current time, add it to the map.
-			if commitTime.After(timeSince) {
-
-				// TODO: Many branches for the combination of flags which manipulate the commit message
-				// that is being returned. Can this be implemented with `flag.Visit` in a cleaner way?
-
-				// Skip commits which do not contain the author name provided
-				if author != "" && !containsAuthor(c, author) {
-					return nil
-				}
-
-				if short {
-					// Multi-line commit messages span over the fold, taking the text before this is the main message and the rest can be discarded.
-					firstLine, _, _ := strings.Cut(c.Message, "\n")
-					msgs[dir] = append(msgs[dir], firstLine)
-					return nil
-				}
-
-				msgs[dir] = append(msgs[dir], c.Message)
-				return nil
-			}
-
-			return nil
-		})
-
-=======
 		now := time.Now().UTC()
 		currentCommit, err := cIter.Next()
->>>>>>> d1fce826
 		if err != nil {
 			return nil, err
 		}
@@ -158,6 +116,11 @@
 		// Note: We are not accounting for any `--date` manipulation, this will simply use the timestamp it currently has,
 		// meaning that it can stop prematurely if it no longer matches the loop clause.
 		for commitTime.After(timeSince) {
+
+			// Skip commits which do not contain the author name provided
+			if author != "" && !containsAuthor(currentCommit, author) {
+				continue
+			}
 
 			if short {
 				// Multi-line commit messages span over newlines, taking the text before this is the main message and the rest can be discarded.
@@ -207,7 +170,7 @@
 		dirToRepo[dirs[i]] = repos[i]
 	}
 
-	msgs, err := getCommitMessages(dirToRepo, short, since)
+	msgs, err := getCommitMessages(dirToRepo, author, short, since)
 	if err != nil {
 		fmt.Println(err)
 		return

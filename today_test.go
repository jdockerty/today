--- conflicted
+++ resolved
@@ -5,10 +5,7 @@
 	"testing"
 	"time"
 
-<<<<<<< HEAD
-=======
 	"github.com/go-git/go-git/v5"
->>>>>>> d1fce826
 	"github.com/go-git/go-git/v5/plumbing/object"
 	"github.com/stretchr/testify/assert"
 )
@@ -50,7 +47,6 @@
 	assert.Nil(t, err)
 }
 
-<<<<<<< HEAD
 func TestDoesContainAuthor(t *testing.T) {
 	testCommit := &object.Commit{
 		Author: object.Signature{
@@ -75,7 +71,8 @@
 
 	got := containsAuthor(testCommit, "John")
 	assert.False(t, got)
-=======
+}
+
 func TestResultsForLargerSinceValue(t *testing.T) {
 
 	assert := assert.New(t)
@@ -95,7 +92,7 @@
 
 	m := make(map[string]*git.Repository, 1)
 	m["today"] = r
-	msgs, err := getCommitMessages(m, true, twoDaysSince)
+	msgs, err := getCommitMessages(m, "", true, twoDaysSince)
 	assert.Nil(err)
 
 	assert.Contains(msgs, "today")
@@ -120,7 +117,7 @@
 
 	m := make(map[string]*git.Repository, 1)
 	m["today"] = r
-	msgs, err := getCommitMessages(m, true, oneMinuteSince)
+	msgs, err := getCommitMessages(m, "", true, oneMinuteSince)
 	assert.Nil(err)
 
 	assert.Equal(4, len(msgs["today"][0])) // Length of 'TEST' = 4
@@ -143,7 +140,7 @@
 
 	m := make(map[string]*git.Repository, 1)
 	m["today"] = r
-	msgs, err := getCommitMessages(m, false, oneMinuteSince)
+	msgs, err := getCommitMessages(m, "", false, oneMinuteSince)
 	assert.Nil(err)
 
 	assert.Equal("TEST\nSEEN", msgs["today"][0])
@@ -165,7 +162,7 @@
 
 	m := make(map[string]*git.Repository, 1)
 	m["today"] = r
-	msgs, err := getCommitMessages(m, true, oneMinuteSince)
+	msgs, err := getCommitMessages(m, "", true, oneMinuteSince)
 	assert.Nil(err)
 
 	assert.Contains(msgs, "today")
@@ -185,5 +182,4 @@
 	}
 
 	return r, nil
->>>>>>> d1fce826
 }